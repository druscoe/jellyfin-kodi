--- conflicted
+++ resolved
@@ -1,11 +1,7 @@
 <?xml version="1.0" encoding="UTF-8" standalone="yes"?>
 <addon  id="plugin.video.emby"
         name="Emby" 
-<<<<<<< HEAD
-        version="2.3.4"
-=======
         version="2.3.5"
->>>>>>> e3473493
         provider-name="Emby.media">
   <requires>
     <import addon="xbmc.python" version="2.19.0"/>
