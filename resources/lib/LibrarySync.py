#################################################################################################
# LibrarySync
#################################################################################################

import xbmc
import xbmcgui
import xbmcaddon
import xbmcvfs
import json
import sqlite3
import inspect
import threading
import urllib
from datetime import datetime, timedelta, time
import urllib2
import os

from xml.etree.ElementTree import Element, SubElement, Comment, tostring
from xml.etree import ElementTree
from xml.dom import minidom
import xml.etree.cElementTree as ET

from API import API
import Utils as utils
from DownloadUtils import DownloadUtils

addon = xbmcaddon.Addon(id='plugin.video.mb3sync')
addondir = xbmc.translatePath(addon.getAddonInfo('profile'))
dataPath = os.path.join(addondir,"library")
movieLibrary = os.path.join(dataPath,'movies')
tvLibrary = os.path.join(dataPath,'tvshows')

sleepVal = 10
showProgress = True

class LibrarySync():   
        
    def syncDatabase(self):
        
        WINDOW = xbmcgui.Window( 10000 )
        WINDOW.setProperty("librarysync", "busy")
        pDialog = None
        
        try:
        
            if(showProgress):
                pDialog = xbmcgui.DialogProgressBG()
            if(pDialog != None):
                pDialog.create('Sync DB', 'Sync DB')
                
            updateNeeded = False    
            
            #process full movies sync
            allMovies = list()
            
            views = self.getCollections("movies")
            for view in views:
        
                movieData = self.getMovies(view.get('id'), True)
            
                if(self.ShouldStop()):
                    return True            
            
                if(movieData == None):
                    return False
            
                if(pDialog != None):
                    pDialog.update(0, "Sync DB : Processing " + view.get('title'))
                    total = len(movieData) + 1
                    count = 1
                
                for item in movieData:
                    if not item.get('IsFolder'):
                        kodiItem = self.getKodiMovie(item["Id"])
                        allMovies.append(item["Id"])
                        progMessage = "Processing"
                        item['Tag'] = view.get('title')
                        if kodiItem == None:
                            self.addMovieToKodiLibrary(item)
                            updateNeeded = True
                            progMessage = "Adding"
                        else:
                            self.updateMovieToKodiLibrary(item, kodiItem)
                            progMessage = "Updating"
                    
                        if(self.ShouldStop()):
                            return True
                    
                        # update progress bar
                        if(pDialog != None):
                            percentage = int(((float(count) / float(total)) * 100))
                            pDialog.update(percentage, message=progMessage + " Movie: " + str(count))
                            count += 1
                    
            #process full tv shows sync
            allTVShows = list()
            allEpisodes = list()
            tvShowData = self.getTVShows(True)
            
            if(self.ShouldStop()):
                return True            
            
            if (tvShowData == None):
                return
                
            if(pDialog != None):
                pDialog.update(0, "Sync DB : Processing TV Shows")
                total = len(tvShowData) + 1
                count = 0
                
            for item in tvShowData:
                if item.get('IsFolder'):
                    kodiItem = self.getKodiTVShow(item["Id"])
                    allTVShows.append(item["Id"])
                    progMessage = "Processing"
                    if kodiItem == None:
                        self.addTVShowToKodiLibrary(item)
                        updateNeeded = True
                        progMessage = "Adding"
                    else:
                        self.updateTVShowToKodiLibrary(item, kodiItem)
                        progMessage = "Updating"
                        
                    if(self.ShouldStop()):
                        return True
                        
                    # update progress bar
                    if(pDialog != None):
                        percentage = int(((float(count) / float(total)) * 100))
                        pDialog.update(percentage, message=progMessage + " Tv Show: " + str(count))
                        count += 1                        
                    
            
            #process episodes (will only be possible when tv show is scanned to library)   
            #TODO --> maybe pull full info only when needed ?
            allEpisodes = list()
            
            for tvshow in allTVShows:
                
                episodeData = self.getEpisodes(tvshow,True)
                kodiEpisodes = self.getKodiEpisodes(tvshow)
                
                if(self.ShouldStop()):
                    return True                
                
                if(pDialog != None):
                    pDialog.update(0, "Sync DB : Processing Episodes")
                    total = len(episodeData) + 1
                    count = 0         

                #we have to compare the lists somehow
                for item in episodeData:
                    comparestring1 = str(item.get("ParentIndexNumber")) + "-" + str(item.get("IndexNumber"))
                    matchFound = False
                    progMessage = "Processing"
                    if kodiEpisodes != None:
                        for KodiItem in kodiEpisodes:
                            
                            allEpisodes.append(KodiItem["episodeid"])
                            comparestring2 = str(KodiItem["season"]) + "-" + str(KodiItem["episode"])
                            if comparestring1 == comparestring2:
                                #match found - update episode
                                self.updateEpisodeToKodiLibrary(item,KodiItem,tvshow)
                                matchFound = True
                                progMessage = "Updating"

                    if not matchFound:
                        #no match so we have to create it
                        print "episode not found...creating it: "
                        self.addEpisodeToKodiLibrary(item,tvshow)
                        updateNeeded = True
                        progMessage = "Adding"
                        
                    if(self.ShouldStop()):
                        return True                        
                        
                    # update progress bar
                    if(pDialog != None):
                        percentage = int(((float(count) / float(total)) * 100))
                        pDialog.update(percentage, message=progMessage + " Episode: " + str(count))
                        count += 1    
                    
            # process deletes
            # TODO --> process deletes for episodes !!!
            if(pDialog != None):
                pDialog.update(0, message="Removing Deleted Items")
            
            if(self.ShouldStop()):
                return True            
            
            cleanNeeded = False
            allLocaldirs, filesMovies = xbmcvfs.listdir(movieLibrary)
            allMB3Movies = set(allMovies)
            for dir in allLocaldirs:
                if not dir in allMB3Movies:
                    self.deleteMovieFromKodiLibrary(dir)
                    cleanneeded = True
            
            if(self.ShouldStop()):
                return True            
            
            allLocaldirs, filesTVShows = xbmcvfs.listdir(tvLibrary)
            allMB3TVShows = set(allTVShows)
            for dir in allLocaldirs:
                if not dir in allMB3TVShows:
                    self.deleteTVShowFromKodiLibrary(dir)
                    cleanneeded = True
                    
            if(self.ShouldStop()):
                return True
                        
            if cleanNeeded:
                WINDOW.setProperty("cleanNeeded", "true")
            
            if updateNeeded:
                WINDOW.setProperty("updateNeeded", "true")
        
        finally:
            WINDOW.clearProperty("librarysync")
            if(pDialog != None):
                pDialog.close()
        
        return True
                              
    def updatePlayCounts(self):
        #update all playcounts from MB3 to Kodi library
        
        WINDOW = xbmcgui.Window( 10000 )
        WINDOW.setProperty("librarysync", "busy")
        pDialog = None
        
        try:
            if(showProgress):
                pDialog = xbmcgui.DialogProgressBG()
            if(pDialog != None):
                pDialog.create('Sync PlayCounts', 'Sync PlayCounts')        
        
            #process movies
            views = self.getCollections("movies")
            for view in views:
                movieData = self.getMovies(view.get('id'),False)
            
                if(self.ShouldStop()):
                    return True
                        
                if(movieData == None):
                    return False    
            
                if(pDialog != None):
                    pDialog.update(0, "Sync PlayCounts: Processing Movies")
                    totalCount = len(movieData) + 1
                    count = 1            
            
                for item in movieData:
                    if not item.get('IsFolder'):
                        kodiItem = self.getKodiMovie(item["Id"])
                        userData=API().getUserData(item)
                        timeInfo = API().getTimeInfo(item)
                        if kodiItem != None:
<<<<<<< HEAD
                            self.updateProperty(kodiItem,"playcount",int(userData.get("PlayCount")),"episode")
=======
                            if kodiItem['playcount'] != int(userData.get("PlayCount")):
                                self.executeJSONRPC('{"jsonrpc": "2.0", "method": "VideoLibrary.SetMovieDetails", "params": { "movieid": %i, "playcount": %i}, "id": 1 }' %(kodiItem['movieid'], int(userData.get("PlayCount"))))
>>>>>>> 9f941ba9
                  
                            kodiresume = int(round(kodiItem['resume'].get("position")))
                            resume = int(round(float(timeInfo.get("ResumeTime"))))*60
                            total = int(round(float(timeInfo.get("TotalTime"))))*60
                            if kodiresume != resume:
                                self.setKodiResumePoint(kodiItem['movieid'],resume,total,"movie")
                            
                        if(self.ShouldStop()):
                            return True
                        
                        # update progress bar
                        if(pDialog != None):
                            percentage = int(((float(count) / float(totalCount)) * 100))
                            pDialog.update(percentage, message="Updating Movie: " + str(count))
                            count += 1                              
                    
            #process Tv shows
            tvshowData = self.getTVShows(False)
            
            if(self.ShouldStop()):
                return True
                        
            if (tvshowData == None):
                return False    
            
            for item in tvshowData:
                episodeData = self.getEpisodes(item["Id"], False)
                
                if (episodeData != None):
                    if(pDialog != None):
                        pDialog.update(0, "Sync PlayCounts: Processing Episodes")
                        totalCount = len(episodeData) + 1
                        count = 1                  
                
                    for episode in episodeData:
                        kodiItem = self.getKodiEpisodeByMbItem(episode)
                        userData=API().getUserData(episode)
                        timeInfo = API().getTimeInfo(episode)
                        if kodiItem != None:
                            if kodiItem['playcount'] != int(userData.get("PlayCount")):
<<<<<<< HEAD
                                self.updateProperty(kodiItem,"playcount",int(userData.get("PlayCount")),"episode")
=======
                                self.executeJSONRPC('{"jsonrpc": "2.0", "method": "VideoLibrary.SetEpisodeDetails", "params": { "episodeid": %i, "playcount": %i}, "id": 1 }' %(kodiItem['episodeid'], int(userData.get("PlayCount"))))
                      
>>>>>>> 9f941ba9
                            kodiresume = int(round(kodiItem['resume'].get("position")))
                            resume = int(round(float(timeInfo.get("ResumeTime"))))*60
                            total = int(round(float(timeInfo.get("TotalTime"))))*60
                            if kodiresume != resume:
                                self.setKodiResumePoint(kodiItem['episodeid'],resume,total,"episode")
                                
                        if(self.ShouldStop()):
                            return True
                        
                        # update progress bar
                        if(pDialog != None):
                            percentage = int(((float(count) / float(totalCount)) * 100))
                            pDialog.update(percentage, message="Updating Episode: " + str(count))
                            count += 1       

        finally:
            WINDOW.clearProperty("librarysync")
            if(pDialog != None):
                pDialog.close()            
        
        return True
    
    def getMovies(self, id, fullinfo = False):
        result = None
        
        addon = xbmcaddon.Addon(id='plugin.video.mb3sync')
        port = addon.getSetting('port')
        host = addon.getSetting('ipaddress')
        server = host + ":" + port
        
        downloadUtils = DownloadUtils()
        userid = downloadUtils.getUserId()        
        
        if fullinfo:
            url = server + '/mediabrowser/Users/' + userid + '/items?ParentId=' + id + '&SortBy=SortName&Fields=Path,Genres,SortName,Studios,Writer,ProductionYear,Taglines,CommunityRating,OfficialRating,CumulativeRunTimeTicks,Metascore,AirTime,DateCreated,MediaStreams,People,Overview&Recursive=true&SortOrder=Ascending&IncludeItemTypes=Movie&format=json&ImageTypeLimit=1'
        else:
            url = server + '/mediabrowser/Users/' + userid + '/items?ParentId=' + id + '&SortBy=SortName&Fields=CumulativeRunTimeTicks&Recursive=true&SortOrder=Ascending&IncludeItemTypes=Movie&format=json&ImageTypeLimit=1'
        
        jsonData = downloadUtils.downloadUrl(url, suppress=True, popup=0)
        if jsonData != None and jsonData != "":
            result = json.loads(jsonData)
            if(result.has_key('Items')):
                result = result['Items']

        return result
    
    def getTVShows(self, fullinfo = False):
        result = None
        
        addon = xbmcaddon.Addon(id='plugin.video.mb3sync')
        port = addon.getSetting('port')
        host = addon.getSetting('ipaddress')
        server = host + ":" + port
        
        downloadUtils = DownloadUtils()
        userid = downloadUtils.getUserId()   
        
        if fullinfo:
            url = server + '/mediabrowser/Users/' + userid + '/Items?&SortBy=SortName&Fields=Path,Genres,SortName,Studios,Writer,ProductionYear,Taglines,CommunityRating,OfficialRating,CumulativeRunTimeTicks,Metascore,AirTime,DateCreated,MediaStreams,People,Overview&Recursive=true&SortOrder=Ascending&IncludeItemTypes=Series&format=json&ImageTypeLimit=1'
        else:
            url = server + '/mediabrowser/Users/' + userid + '/Items?&SortBy=SortName&Fields=CumulativeRunTimeTicks&Recursive=true&SortOrder=Ascending&IncludeItemTypes=Series&format=json&ImageTypeLimit=1'
        
        jsonData = downloadUtils.downloadUrl(url, suppress=True, popup=0)
        if jsonData != None and jsonData != "":
            result = json.loads(jsonData)
            if(result.has_key('Items')):
                result = result['Items']

        return result
    
    def getEpisodes(self, showId, fullinfo = False):
        result = None
        
        addon = xbmcaddon.Addon(id='plugin.video.mb3sync')
        port = addon.getSetting('port')
        host = addon.getSetting('ipaddress')
        server = host + ":" + port
        
        downloadUtils = DownloadUtils()
        userid = downloadUtils.getUserId()   
        
        if fullinfo:
            url = server + '/mediabrowser/Users/' + userid + '/Items?ParentId=' + showId + '&IsVirtualUnaired=false&IsMissing=False&SortBy=SortName&Fields=Path,Genres,SortName,Studios,Writer,ProductionYear,Taglines,CommunityRating,OfficialRating,CumulativeRunTimeTicks,Metascore,AirTime,DateCreated,MediaStreams,People,Overview&Recursive=true&SortOrder=Ascending&IncludeItemTypes=Episode&format=json&ImageTypeLimit=1'
        else:
            url = server + '/mediabrowser/Users/' + userid + '/Items?ParentId=' + showId + '&IsVirtualUnaired=false&IsMissing=False&SortBy=SortName&Fields=Name,SortName,CumulativeRunTimeTicks&Recursive=true&SortOrder=Ascending&IncludeItemTypes=Episode&format=json&ImageTypeLimit=1'
        
        jsonData = downloadUtils.downloadUrl(url, suppress=True, popup=0)
        
        if jsonData != None and jsonData != "":
            result = json.loads(jsonData)
            if(result.has_key('Items')):
                result = result['Items']
        return result
    
    def updatePlayCountFromKodi(self, id, playcount=0):
        #when user marks item watched from kodi interface update this to MB3
        
        addon = xbmcaddon.Addon(id='plugin.video.mb3sync')
        port = addon.getSetting('port')
        host = addon.getSetting('ipaddress')
        server = host + ":" + port        
        downloadUtils = DownloadUtils()
        userid = downloadUtils.getUserId()           
        
        # TODO --> extend support for episodes
        json_response = self.executeJSONRPC('{"jsonrpc": "2.0", "method": "VideoLibrary.GetMovieDetails", "params": { "movieid": ' + str(id) + ', "properties" : ["playcount", "file"] }, "id": "1"}')
        if json_response != None:
            jsonobject = json.loads(json_response.decode('utf-8','replace'))  
            movie = None
            if(jsonobject.has_key('result')):
                result = jsonobject['result']
                if(result.has_key('moviedetails')):
                    moviedetails = result['moviedetails']
                    filename = moviedetails.get("file").rpartition('\\')[2]
                    mb3Id = filename.replace(".strm","")

                    watchedurl = 'http://' + server + '/mediabrowser/Users/' + userid + '/PlayedItems/' + mb3Id
                    utils.logMsg("watchedurl -->" + watchedurl)
                    if playcount != 0:
                        downloadUtils.downloadUrl(watchedurl, postBody="", type="POST")
                    else:
                        downloadUtils.downloadUrl(watchedurl, type="DELETE")
        
    def updateMovieToKodiLibrary( self, MBitem, KodiItem ):
        
        addon = xbmcaddon.Addon(id='plugin.video.mb3sync')
        port = addon.getSetting('port')
        host = addon.getSetting('ipaddress')
        server = host + ":" + port        
        downloadUtils = DownloadUtils()
        userid = downloadUtils.getUserId()
        
        timeInfo = API().getTimeInfo(MBitem)
        userData=API().getUserData(MBitem)
        people = API().getPeople(MBitem)
        genre = API().getGenre(MBitem)
        studios = API().getStudios(MBitem)
        mediaStreams=API().getMediaStreams(MBitem)
        
        thumbPath = API().getArtwork(MBitem, "Primary")
        
        utils.logMsg("Updating item to Kodi Library", MBitem["Id"] + " - " + MBitem["Name"])
        
        #update artwork
        self.updateArtWork(KodiItem,"poster", API().getArtwork(MBitem, "poster"),"movie")
        self.updateArtWork(KodiItem,"clearlogo", API().getArtwork(MBitem, "Logo"),"movie")
        self.updateArtWork(KodiItem,"clearart", API().getArtwork(MBitem, "Art"),"movie")
        self.updateArtWork(KodiItem,"banner", API().getArtwork(MBitem, "Banner"),"movie")
        self.updateArtWork(KodiItem,"landscape", API().getArtwork(MBitem, "Thumb"),"movie")
        self.updateArtWork(KodiItem,"discart", API().getArtwork(MBitem, "Disc"),"movie")
        self.updateArtWork(KodiItem,"fanart", API().getArtwork(MBitem, "Backdrop"),"movie")
        
        #update common properties
        duration = (int(timeInfo.get('Duration'))*60)
        self.updateProperty(KodiItem,"runtime",duration,"movie")
        self.updateProperty(KodiItem,"year",MBitem.get("ProductionYear"),"movie")
        self.updateProperty(KodiItem,"mpaa",MBitem.get("OfficialRating"),"movie")
        self.updateProperty(KodiItem,"tag",MBitem.get("Tag"),"movie")
        
        if MBitem.get("CriticRating") != None:
            self.updateProperty(KodiItem,"rating",int(MBitem.get("CriticRating"))/10,"movie")
        
        self.updateProperty(KodiItem,"plotoutline",MBitem.get("ShortOverview"),"movie")
        self.updateProperty(KodiItem,"set",MBitem.get("TmdbCollectionName"),"movie")
        self.updateProperty(KodiItem,"sorttitle",MBitem.get("SortName"),"movie")
        
        if MBitem.get("ProviderIds") != None:
            if MBitem.get("ProviderIds").get("Imdb") != None:
                self.updateProperty(KodiItem,"imdbnumber",MBitem.get("ProviderIds").get("Imdb"),"movie")
        
        # FIXME --> Taglines not returned by MB3 server !?
        if MBitem.get("TagLines") != None:
            self.updateProperty(KodiItem,"tagline",MBitem.get("TagLines")[0],"movie")      
        
        self.updatePropertyArray(KodiItem,"writer",people.get("Writer"),"movie")
        self.updatePropertyArray(KodiItem,"director",people.get("Director"),"movie")
        self.updatePropertyArray(KodiItem,"genre",MBitem.get("Genres"),"movie")
        self.updatePropertyArray(KodiItem,"studio",studios,"movie")
        # FIXME --> ProductionLocations not returned by MB3 server !?
        self.updatePropertyArray(KodiItem,"country",MBitem.get("ProductionLocations"),"movie")
        
        #trailer link
        trailerUrl = None
        if MBitem.get("LocalTrailerCount") != None and MBitem.get("LocalTrailerCount") > 0:
            itemTrailerUrl = "http://" + server + "/mediabrowser/Users/" + userid + "/Items/" + MBitem.get("Id") + "/LocalTrailers?format=json"
            jsonData = downloadUtils.downloadUrl(itemTrailerUrl, suppress=True, popup=0 )
            if(jsonData != ""):
                trailerItem = json.loads(jsonData)
                trailerUrl = "plugin://plugin.video.mb3sync/?id=" + trailerItem[0].get("Id") + '&mode=play'
                self.updateProperty(KodiItem,"trailer",trailerUrl,"movie")
        
        #add actors
        self.AddActorsToMedia(KodiItem,MBitem.get("People"),"movie")
        
        self.createSTRM(MBitem)
        self.createNFO(MBitem)
<<<<<<< HEAD
        
=======
        #update playcounts
        if KodiItem['playcount'] != int(userData.get("PlayCount")):
            self.executeJSONRPC('{"jsonrpc": "2.0", "method": "VideoLibrary.SetMovieDetails", "params": { "movieid": %i, "playcount": %i}, "id": 1 }' %(KodiItem['movieid'], int(userData.get("PlayCount"))))         
    
>>>>>>> 9f941ba9
    def updateTVShowToKodiLibrary( self, MBitem, KodiItem ):
        
        addon = xbmcaddon.Addon(id='plugin.video.mb3sync')
        port = addon.getSetting('port')
        host = addon.getSetting('ipaddress')
        server = host + ":" + port        
        downloadUtils = DownloadUtils()
        
        timeInfo = API().getTimeInfo(MBitem)
        userData=API().getUserData(MBitem)
        people = API().getPeople(MBitem)
        genre = API().getGenre(MBitem)
        studios = API().getStudios(MBitem)
        mediaStreams=API().getMediaStreams(MBitem)
        
        thumbPath = API().getArtwork(MBitem, "Primary")
        
        utils.logMsg("Updating item to Kodi Library", MBitem["Id"] + " - " + MBitem["Name"])
        
        #update artwork
        self.updateArtWork(KodiItem,"poster", API().getArtwork(MBitem, "Primary"),"tvshow")
        self.updateArtWork(KodiItem,"clearlogo", API().getArtwork(MBitem, "Logo"),"tvshow")
        self.updateArtWork(KodiItem,"clearart", API().getArtwork(MBitem, "Art"),"tvshow")
        self.updateArtWork(KodiItem,"banner", API().getArtwork(MBitem, "Banner"),"tvshow")
        self.updateArtWork(KodiItem,"landscape", API().getArtwork(MBitem, "Thumb"),"tvshow")
        self.updateArtWork(KodiItem,"discart", API().getArtwork(MBitem, "Disc"),"tvshow")
        self.updateArtWork(KodiItem,"fanart", API().getArtwork(MBitem, "Backdrop"),"tvshow")
        
        #update common properties
        self.updateProperty(KodiItem,"year",MBitem.get("ProductionYear"),"tvshow")
        self.updateProperty(KodiItem,"mpaa",MBitem.get("OfficialRating"),"tvshow")
        
        if MBitem.get("CriticRating") != None:
            self.updateProperty(KodiItem,"rating",int(MBitem.get("CriticRating"))/10,"tvshow")
        
        self.updateProperty(KodiItem,"sorttitle",MBitem.get("SortName"),"tvshow")
        
        if MBitem.get("ProviderIds") != None:
            if MBitem.get("ProviderIds").get("Imdb") != None:
                self.updateProperty(KodiItem,"imdbnumber",MBitem.get("ProviderIds").get("Imdb"),"tvshow")
        

        self.updatePropertyArray(KodiItem,"genre",MBitem.get("Genres"),"tvshow")
        self.updatePropertyArray(KodiItem,"studio",studios,"tvshow")
        
        # FIXME --> ProductionLocations not returned by MB3 server !?
        self.updatePropertyArray(KodiItem,"country",MBitem.get("ProductionLocations"),"tvshow")
        
        #add actors
        self.AddActorsToMedia(KodiItem,MBitem.get("People"),"tvshow")

        self.createNFO(MBitem)
                    
    def updateEpisodeToKodiLibrary( self, MBitem, KodiItem, tvshowId ):
        
        addon = xbmcaddon.Addon(id='plugin.video.mb3sync')
        port = addon.getSetting('port')
        host = addon.getSetting('ipaddress')
        server = host + ":" + port        
        downloadUtils = DownloadUtils()
        userid = downloadUtils.getUserId()
        
        timeInfo = API().getTimeInfo(MBitem)
        people = API().getPeople(MBitem)
        genre = API().getGenre(MBitem)
        studios = API().getStudios(MBitem)
        mediaStreams=API().getMediaStreams(MBitem)
        userData=API().getUserData(MBitem)
        
        thumbPath = API().getArtwork(MBitem, "Primary")
        
        utils.logMsg("Updating item to Kodi Library", MBitem["Id"] + " - " + MBitem["Name"])
        
        self.updateArtWork(KodiItem,"poster", API().getArtwork(MBitem, "Primary"),"episode")
        self.updateArtWork(KodiItem,"fanart", API().getArtwork(MBitem, "Backdrop"),"episode")
        #self.updateArtWork(KodiItem,"clearlogo", API().getArtwork(MBitem, "Logo"),"episode")
        #self.updateArtWork(KodiItem,"clearart", API().getArtwork(MBitem, "Art"),"episode")
        #self.updateArtWork(KodiItem,"banner", API().getArtwork(MBitem, "Banner"),"episode")
        #self.updateArtWork(KodiItem,"landscape", API().getArtwork(MBitem, "Thumb"),"episode")
        #self.updateArtWork(KodiItem,"discart", API().getArtwork(MBitem, "Disc"),"episode")
        
        
        #update common properties
        duration = (int(timeInfo.get('Duration'))*60)
        self.updateProperty(KodiItem,"runtime",duration,"episode")
        self.updateProperty(KodiItem,"firstaired",MBitem.get("ProductionYear"),"episode")
        
        if MBitem.get("CriticRating") != None:
            self.updateProperty(KodiItem,"rating",int(MBitem.get("CriticRating"))/10,"episode")
   
        
        self.updatePropertyArray(KodiItem,"writer",people.get("Writer"),"episode")

        #add actors
        self.AddActorsToMedia(KodiItem,MBitem.get("People"),"episode")
        
        self.createNFO(MBitem, tvshowId)
        self.createSTRM(MBitem, tvshowId)
<<<<<<< HEAD
=======
        
        #update playcounts
        if KodiItem['playcount'] != int(userData.get("PlayCount")):
            self.executeJSONRPC('{"jsonrpc": "2.0", "method": "VideoLibrary.SetEpisodeDetails", "params": { "episodeid": %i, "playcount": %i}, "id": 1 }' %(KodiItem['episodeid'], int(userData.get("PlayCount"))))         
    
>>>>>>> 9f941ba9
    
    # adds or updates artwork to the given Kodi file in database
    def updateArtWork(self,KodiItem,artWorkName,artworkValue, fileType):
        if fileType == "tvshow":
            id = KodiItem['tvshowid']
            jsoncommand = '{"jsonrpc": "2.0", "method": "VideoLibrary.SetTVShowDetails", "params": { "tvshowid": %i, "art": { "%s": "%s" }}, "id": 1 }'
        elif fileType == "episode":
            id = KodiItem['episodeid']
            jsoncommand = '{"jsonrpc": "2.0", "method": "VideoLibrary.SetEpisodeDetails", "params": { "episodeid": %i, "art": { "%s": "%s" }}, "id": 1 }'
        elif fileType == "musicvideo":
            id = KodiItem['musicvideoid']
            jsoncommand = '{"jsonrpc": "2.0", "method": "VideoLibrary.SetMusicVideoDetails", "params": { musicvideoid": %i, "art": { "%s": "%s" }}, "id": 1 }'
        elif fileType == "movie":
            id = KodiItem['movieid']
            jsoncommand = '{"jsonrpc": "2.0", "method": "VideoLibrary.SetMovieDetails", "params": { "movieid": %i, "art": { "%s": "%s" }}, "id": 1 }'
        

        if KodiItem['art'].has_key(artWorkName):
            curValue = urllib.unquote(KodiItem['art'][artWorkName]).decode('utf8')
            if not artworkValue in curValue:
<<<<<<< HEAD
                xbmc.sleep(sleepVal)
                utils.logMsg("updating artwork..." + str(artworkValue) + " - " + str(curValue))
                xbmc.executeJSONRPC(jsoncommand %(id, artWorkName, artworkValue))
        elif artworkValue != None:
            xbmc.sleep(sleepVal)
            xbmc.executeJSONRPC(jsoncommand %(id, artWorkName, artworkValue))
=======
                self.executeJSONRPC(jsoncommand %(id, artWorkName, artworkValue))
        elif artworkValue != None:
            self.executeJSONRPC(jsoncommand %(id, artWorkName, artworkValue))
>>>>>>> 9f941ba9
    
    # adds or updates the given property on the videofile in Kodi database
    def updateProperty(self,KodiItem,propertyName,propertyValue,fileType):
        if fileType == "tvshow":
            id = KodiItem['tvshowid']
            jsoncommand_i = '{"jsonrpc": "2.0", "method": "VideoLibrary.SetTVShowDetails", "params": { "tvshowid": %i, "%s": %i}, "id": 1 }'
            jsoncommand_s = '{"jsonrpc": "2.0", "method": "VideoLibrary.SetTVShowDetails", "params": { "tvshowid": %i, "%s": "%s"}, "id": 1 }'
        elif fileType == "episode":
            id = KodiItem['episodeid']  
            jsoncommand_i = '{"jsonrpc": "2.0", "method": "VideoLibrary.SetEpisodeDetails", "params": { "episodeid": %i, "%s": %i}, "id": 1 }'            
            jsoncommand_s = '{"jsonrpc": "2.0", "method": "VideoLibrary.SetEpisodeDetails", "params": { "episodeid": %i, "%s": "%s"}, "id": 1 }'
        elif fileType == "musicvideo":
            id = KodiItem['musicvideoid']
            jsoncommand_i = '{"jsonrpc": "2.0", "method": "VideoLibrary.SetMusicVideoDetails", "params": { "musicvideoid": %i, "%s": %i}, "id": 1 }'
            jsoncommand_s = '{"jsonrpc": "2.0", "method": "VideoLibrary.SetMusicVideoDetails", "params": { "musicvideoid": %i, "%s": "%s"}, "id": 1 }'
        elif fileType == "movie":
            id = KodiItem['movieid']
            jsoncommand_i = '{"jsonrpc": "2.0", "method": "VideoLibrary.SetMovieDetails", "params": { "movieid": %i, "%s": %i}, "id": 1 }'
            jsoncommand_s = '{"jsonrpc": "2.0", "method": "VideoLibrary.SetMovieDetails", "params": { "movieid": %i, "%s": "%s"}, "id": 1 }'

        if propertyValue != KodiItem[propertyName]:
            if propertyValue != None:
                if type(propertyValue) is int:
<<<<<<< HEAD
                    xbmc.sleep(sleepVal)
                    utils.logMsg("updating property..." + str(propertyName) + ": " + str(propertyValue))
                    xbmc.executeJSONRPC(jsoncommand_i %(id, propertyName, propertyValue))
                else:
                    xbmc.sleep(sleepVal)
                    utils.logMsg("updating property..." + str(propertyName) + ": " + str(propertyValue))
                    xbmc.executeJSONRPC(jsoncommand_s %(id, propertyName, propertyValue.encode('utf-8')))
=======
                    self.executeJSONRPC(jsoncommand_i %(id, propertyName, propertyValue))
                else:
                    self.executeJSONRPC(jsoncommand_s %(id, propertyName, propertyValue.encode('utf-8')))
>>>>>>> 9f941ba9

    # adds or updates the property-array on the videofile in Kodi database
    def updatePropertyArray(self,KodiItem,propertyName,propertyCollection,fileType):
        if fileType == "tvshow":
            id = KodiItem['tvshowid']   
            jsoncommand = '{"jsonrpc": "2.0", "method": "VideoLibrary.SetTVShowDetails", "params": { "tvshowid": %i, "%s": %s}, "id": 1 }'
        elif fileType == "episode":
            id = KodiItem['episodeid']   
            jsoncommand = '{"jsonrpc": "2.0", "method": "VideoLibrary.SetEpisodeDetails", "params": { "episodeid": %i, "%s": %s}, "id": 1 }'
        elif fileType == "musicvideo":
            id = KodiItem['musicvideoid']   
            jsoncommand = '{"jsonrpc": "2.0", "method": "VideoLibrary.SetMusicVideoDetails", "params": { "musicvideoid": %i, "%s": %s}, "id": 1 }'
        elif fileType == "movie":
            id = KodiItem['movieid']   
            jsoncommand = '{"jsonrpc": "2.0", "method": "VideoLibrary.SetMovieDetails", "params": { "movieid": %i, "%s": %s}, "id": 1 }'
        
        pendingChanges = False
        if propertyCollection != None:
            currentvalues = set(KodiItem[propertyName])
            genrestring = ""
            for item in propertyCollection:
                if not item in currentvalues:
                    pendingChanges = True
                    json_array = json.dumps(propertyCollection)
            
            if pendingChanges:
<<<<<<< HEAD
                xbmc.sleep(sleepVal)
                utils.logMsg("updating propertyarray..." + str(propertyName) + ": " + str(json_array))
                xbmc.executeJSONRPC(jsoncommand %(id,propertyName,json_array))    
=======
                self.executeJSONRPC(jsoncommand %(id,propertyName,json_array))    
>>>>>>> 9f941ba9
    
    def CleanName(self, name):
        name = name.replace(":", "-")
        return name
        
    def createSTRM(self,item,parentId=None):
        
        item_type=str(item.get("Type")).encode('utf-8')
        if item_type == "Movie":
            itemPath = os.path.join(movieLibrary,item["Id"])
            strmFile = os.path.join(itemPath,item["Id"] + ".strm")

        if item_type == "MusicVideo":
            itemPath = os.path.join(musicVideoLibrary,item["Id"])
            strmFile = os.path.join(itemPath,item["Id"] + ".strm")

        if item_type == "Episode":
            itemPath = os.path.join(tvLibrary,parentId)
            if str(item.get("IndexNumber")) != None:
                filenamestr = self.CleanName(item.get("SeriesName")).encode('utf-8') + " S" + str(item.get("ParentIndexNumber")) + "E" + str(item.get("IndexNumber")) + ".strm"
            else:
                filenamestr = self.CleanName(item.get("SeriesName")).encode('utf-8') + " S0E0 " + item["Name"].decode('utf-8') + ".strm"
            strmFile = os.path.join(itemPath,filenamestr)
        
        if not xbmcvfs.exists(strmFile):
            xbmcvfs.mkdir(itemPath)
            text_file = open(strmFile, "w")
            
            playUrl = "plugin://plugin.video.mb3sync/?id=" + item["Id"] + '&mode=play'

            text_file.writelines(playUrl)
            text_file.close()

            
    def createNFO(self,item, parentId=None):
        downloadUtils = DownloadUtils()
        timeInfo = API().getTimeInfo(item)
        userData=API().getUserData(item)
        people = API().getPeople(item)
        mediaStreams=API().getMediaStreams(item)
        studios = API().getStudios(item)
        userid = downloadUtils.getUserId()
        port = addon.getSetting('port')
        host = addon.getSetting('ipaddress')
        server = host + ":" + port  
        item_type=str(item.get("Type"))
        
        if item_type == "Movie":
            itemPath = os.path.join(movieLibrary,item["Id"])
            nfoFile = os.path.join(itemPath,item["Id"] + ".nfo")
            rootelement = "movie"
        if item_type == "Series":
            itemPath = os.path.join(tvLibrary,item["Id"])
            nfoFile = os.path.join(itemPath,"tvshow.nfo")
            rootelement = "tvshow"
        if item_type == "Episode":
            itemPath = os.path.join(tvLibrary,parentId)
            if str(item.get("ParentIndexNumber")) != None:
                filenamestr = self.CleanName(item.get("SeriesName")).encode('utf-8') + " S" + str(item.get("ParentIndexNumber")) + "E" + str(item.get("IndexNumber")) + ".nfo"
            else:
                filenamestr = self.CleanName(item.get("SeriesName")).encode('utf-8') + " S0E0 " + item["Name"].decode('utf-8') + ".nfo"
            nfoFile = os.path.join(itemPath,filenamestr)
            rootelement = "episodedetails"
        
        if not xbmcvfs.exists(nfoFile):
            xbmcvfs.mkdir(itemPath)        
            root = Element(rootelement)
            SubElement(root, "id").text = item["Id"]
            if item.get("Tag") != None:
                SubElement(root, "tag").text = item.get("Tag")# TODO --> fix for TV etc
            
            SubElement(root, "thumb").text = API().getArtwork(item, "Primary")
            SubElement(root, "fanart").text = API().getArtwork(item, "Backdrop")
            SubElement(root, "title").text = utils.convertEncoding(item["Name"])
            SubElement(root, "originaltitle").text = utils.convertEncoding(item["Name"])
            SubElement(root, "sorttitle").text = utils.convertEncoding(item["SortName"])
            
            if item.has_key("OfficialRating"):
                SubElement(root, "mpaa").text = item["OfficialRating"]
            
            if item.get("CriticRating") != None:
                rating = int(item.get("CriticRating"))/10
                SubElement(root, "rating").text = str(rating)
            
            if item.get("DateCreated") != None:
                SubElement(root, "dateadded").text = item["DateCreated"]
            
            if userData.get("PlayCount") != None:
                SubElement(root, "playcount").text = userData.get("PlayCount")
                if int(userData.get("PlayCount")) > 0:
                    SubElement(root, "watched").text = "true"
            
            if timeInfo.get("ResumeTime") != None:
                resume_sec = int(round(float(timeInfo.get("ResumeTime"))))*60
                total_sec = int(round(float(timeInfo.get("TotalTime"))))*60
                resume = SubElement(root, "resume")
                SubElement(resume, "position").text = str(resume_sec)
                SubElement(resume, "total").text = str(total_sec)
            
            if item_type == "Episode":
                SubElement(root, "season").text = str(item.get("ParentIndexNumber"))
                SubElement(root, "episode").text = str(item.get("IndexNumber"))
                SubElement(root, "aired").text = str(item.get("ProductionYear"))
                
            SubElement(root, "year").text = str(item.get("ProductionYear"))
            SubElement(root, "runtime").text = str(timeInfo.get('Duration'))
            
            SubElement(root, "plot").text = utils.convertEncoding(API().getOverview(item))
            
            if item.get("ShortOverview") != None:
                SubElement(root, "plotoutline").text = utils.convertEncoding(item.get("ShortOverview"))
            
            if item.get("TmdbCollectionName") != None:
                SubElement(root, "set").text = item.get("TmdbCollectionName")
            
            if item.get("ProviderIds") != None:
                if item.get("ProviderIds").get("Imdb") != None:
                    SubElement(root, "imdbnumber").text = item
            
            if people.get("Writer") != None:
                for writer in people.get("Writer"):
                    SubElement(root, "writer").text = utils.convertEncoding(writer)
            
            if people.get("Director") != None:
                for director in people.get("Director"):
                    SubElement(root, "director").text = utils.convertEncoding(director)
            
            if item.get("Genres") != None:
                for genre in item.get("Genres"):
                    SubElement(root, "genre").text = utils.convertEncoding(genre)
            
            if studios != None:
                for studio in studios:
                    SubElement(root, "studio").text = utils.convertEncoding(studio)
                    
            if item.get("ProductionLocations") != None:
                for country in item.get("ProductionLocations"):
                    SubElement(root, "country").text = utils.convertEncoding(country)

            #trailer link
            trailerUrl = None
            if item.get("LocalTrailerCount") != None and item.get("LocalTrailerCount") > 0:
                itemTrailerUrl = "http://" + server + "/mediabrowser/Users/" + userid + "/Items/" + item.get("Id") + "/LocalTrailers?format=json"
                jsonData = downloadUtils.downloadUrl(itemTrailerUrl, suppress=True, popup=0 )
                if(jsonData != ""):
                    trailerItem = json.loads(jsonData)
                    trailerUrl = "plugin://plugin.video.mb3sync/?id=" + trailerItem[0].get("Id") + '&mode=play'
                    SubElement(root, "trailer").text = trailerUrl
            
            #add streamdetails
            fileinfo = SubElement(root, "fileinfo")
            streamdetails = SubElement(fileinfo, "streamdetails")
            video = SubElement(streamdetails, "video")
            SubElement(video, "duration").text = str(mediaStreams.get('totaltime'))
            SubElement(video, "aspect").text = mediaStreams.get('aspectratio')
            SubElement(video, "codec").text = mediaStreams.get('videocodec')
            SubElement(video, "width").text = str(mediaStreams.get('width'))
            SubElement(video, "height").text = str(mediaStreams.get('height'))
            SubElement(video, "duration").text = str(timeInfo.get('Duration'))
            
            audio = SubElement(streamdetails, "audio")
            SubElement(audio, "codec").text = mediaStreams.get('audiocodec')
            SubElement(audio, "channels").text = mediaStreams.get('channels')
            
            #add people
            if item.get("People") != None:
                for actor in item.get("People"):
                    if(actor.get("Type") == "Actor"):
                        actor_elem = SubElement(root, "actor")
                        SubElement(actor_elem, "name").text = utils.convertEncoding(actor.get("Name"))
                        SubElement(actor_elem, "type").text = utils.convertEncoding(actor.get("Role"))
                        SubElement(actor_elem, "thumb").text = downloadUtils.imageUrl(actor.get("Id"), "Primary", 0, 400, 400)
                            
                    
            
            ET.ElementTree(root).write(nfoFile, xml_declaration=True)
    
    
    def addMovieToKodiLibrary( self, item ):
        itemPath = os.path.join(movieLibrary,item["Id"])
        strmFile = os.path.join(itemPath,item["Id"] + ".strm")

        utils.logMsg("Adding item to Kodi Library",item["Id"] + " - " + item["Name"])
        
        #create path if not exists
        if not xbmcvfs.exists(itemPath + os.sep):
            xbmcvfs.mkdir(itemPath)
            
        #create nfo file
        self.createNFO(item)
        
        # create strm file
        self.createSTRM(item)
    
    def addEpisodeToKodiLibrary(self, item, tvshowId):

        utils.logMsg("Adding item to Kodi Library",item["Id"] + " - " + item["Name"])
            
        #create nfo file
        self.createNFO(item, tvshowId)
        
        # create strm file
        self.createSTRM(item, tvshowId)

    
    def deleteMovieFromKodiLibrary(self, id ):
        kodiItem = self.getKodiMovie(id)
        utils.logMsg("deleting movie from Kodi library",id)
        if kodiItem != None:
            self.executeJSONRPC('{"jsonrpc": "2.0", "method": "VideoLibrary.RemoveMovie", "params": { "movieid": %i}, "id": 1 }' %(kodiItem["movieid"]))
        
        path = os.path.join(movieLibrary,id)
        xbmcvfs.rmdir(path)
        
    def addTVShowToKodiLibrary( self, item ):
        itemPath = os.path.join(tvLibrary,item["Id"])
        utils.logMsg("Adding item to Kodi Library",item["Id"] + " - " + item["Name"])
        
        #create path if not exists
        if not xbmcvfs.exists(itemPath + os.sep):
            xbmcvfs.mkdir(itemPath)
            
        #create nfo file
        self.createNFO(item)
        
    def deleteTVShowFromKodiLibrary(self, id ):
        kodiItem = self.getKodiTVShow(id)
        utils.logMsg("deleting tvshow from Kodi library",id)
        if kodiItem != None:
            self.executeJSONRPC('{"jsonrpc": "2.0", "method": "VideoLibrary.RemoveTVShow", "params": { "tvshowid": %i}, "id": 1 }' %(kodiItem["tvshowid"]))
        path = os.path.join(tvLibrary,id)
        xbmcvfs.rmdir(path)
    
    def setKodiResumePoint(self, id, resume_seconds, total_seconds, fileType):
        #use sqlite to set the resume point while json api doesn't support this yet
        #todo --> submit PR to kodi team to get this added to the jsonrpc api
        dbPath = xbmc.translatePath("special://userdata/Database/MyVideos90.db")
        connection = sqlite3.connect(dbPath)
        cursor = connection.cursor( )
        
        if fileType == "episode":
            cursor.execute("SELECT idFile as fileidid FROM episode WHERE idEpisode = ?",(id,))
            result = cursor.fetchone()
            fileid = result[0]
        if fileType == "movie":
            cursor.execute("SELECT idFile as fileidid FROM movie WHERE idMovie = ?",(id,))
            result = cursor.fetchone()
            fileid = result[0]       
        
        cursor.execute("delete FROM bookmark WHERE idFile = ?", (fileid,))
        cursor.execute("select coalesce(max(idBookmark),0) as bookmarkId from bookmark")
        bookmarkId =  cursor.fetchone()[0]
        bookmarkId = bookmarkId + 1
        bookmarksql="insert into bookmark(idBookmark, idFile, timeInSeconds, totalTimeInSeconds, thumbNailImage, player, playerState, type) values(?, ?, ?, ?, ?, ?, ?, ?)"
        cursor.execute(bookmarksql, (bookmarkId,fileid,resume_seconds,total_seconds,None,"DVDPlayer",None,1))
        connection.commit()
        cursor.close()
    
    def AddActorsToMedia(self, KodiItem, people, mediatype):
        #use sqlite to set add the actors while json api doesn't support this yet
        #todo --> submit PR to kodi team to get this added to the jsonrpc api
        
        downloadUtils = DownloadUtils()
        if mediatype == "movie":
            id = KodiItem["movieid"]
        if mediatype == "tvshow":
            id = KodiItem["tvshowid"]
        if mediatype == "episode":
            id = KodiItem["episodeid"]

        
        dbPath = xbmc.translatePath("special://userdata/Database/MyVideos90.db")
        connection = sqlite3.connect(dbPath)
        cursor = connection.cursor()
        
        currentcast = list()
        if KodiItem["cast"] != None:
            for cast in KodiItem["cast"]:
                currentcast.append(cast["name"])

        if(people != None):
            for person in people:              
                if(person.get("Type") == "Actor"):
                    if person.get("Name") not in currentcast:
                        Name = person.get("Name")
                        Role = person.get("Role")
                        actorid = None
                        Thumb = downloadUtils.imageUrl(person.get("Id"), "Primary", 0, 400, 400)
                        cursor.execute("SELECT idActor as actorid FROM actors WHERE strActor = ?",(Name,))
                        result = cursor.fetchone()
                        if result != None:
                            actorid = result[0]
                        if actorid == None:
                            cursor.execute("select coalesce(max(idActor),0) as actorid from actors")
                            actorid = cursor.fetchone()[0]
                            actorid = actorid + 1
                            peoplesql="insert into actors(idActor, strActor, strThumb) values(?, ?, ?)"
                            cursor.execute(peoplesql, (actorid,Name,Thumb))
                        
                        if mediatype == "movie":
                            peoplesql="INSERT OR REPLACE into actorlinkmovie(idActor, idMovie, strRole, iOrder) values(?, ?, ?, ?)"
                        if mediatype == "tvshow":
                            peoplesql="INSERT OR REPLACE into actorlinktvshow(idActor, idShow, strRole, iOrder) values(?, ?, ?, ?)"
                        if mediatype == "episode":
                            peoplesql="INSERT OR REPLACE into actorlinkepisode(idActor, idEpisode, strRole, iOrder) values(?, ?, ?, ?)"
                        cursor.execute(peoplesql, (actorid,id,Role,None))
        
        connection.commit()
        cursor.close()
    
    
    def getKodiMovie(self, id):
        json_response = self.executeJSONRPC('{"jsonrpc": "2.0", "method": "VideoLibrary.GetMovies", "params": { "filter": {"operator": "contains", "field": "path", "value": "' + id + '"}, "properties" : ["art", "rating", "thumbnail", "resume", "runtime", "year", "genre", "cast", "trailer", "country", "studio", "set", "imdbnumber", "mpaa", "tagline", "plotoutline","plot", "sorttitle", "director", "writer", "playcount", "tag", "file"], "sort": { "order": "ascending", "method": "label", "ignorearticle": true } }, "id": "libMovies"}')
        jsonobject = json.loads(json_response.decode('utf-8','replace'))  
        movie = None
       
        if(jsonobject.has_key('result')):
            result = jsonobject['result']
            if(result.has_key('movies')):
                movies = result['movies']
                movie = movies[0]

        return movie
    
    def getKodiTVShow(self, id):
        json_response = self.executeJSONRPC('{"jsonrpc": "2.0", "method": "VideoLibrary.GetTVShows", "params": { "filter": {"operator": "contains", "field": "path", "value": "' + id + '"}, "properties": ["art", "genre", "plot", "mpaa", "cast", "studio", "sorttitle", "title", "originaltitle", "imdbnumber", "year", "rating", "thumbnail", "playcount", "file", "fanart"], "sort": { "order": "ascending", "method": "label", "ignorearticle": true } }, "id": "libTvShows"}')
        jsonobject = json.loads(json_response.decode('utf-8','replace'))  
        tvshow = None
        if(jsonobject.has_key('result')):
            result = jsonobject['result']
            if(result.has_key('tvshows')):
                tvshows = result['tvshows']
                tvshow = tvshows[0]
        return tvshow
    
    def getKodiEpisodes(self, id):
        episodes = None
        json_response = self.executeJSONRPC('{"jsonrpc": "2.0", "method": "VideoLibrary.GetTVShows", "params": { "filter": {"operator": "contains", "field": "path", "value": "' + id + '"}, "properties": ["art", "genre", "plot", "mpaa", "cast", "studio", "sorttitle", "title", "originaltitle", "imdbnumber", "year", "rating", "thumbnail", "playcount", "file", "fanart"], "sort": { "order": "ascending", "method": "label", "ignorearticle": true } }, "id": "libTvShows"}')
        jsonobject = json.loads(json_response.decode('utf-8','replace'))  
        tvshow = None
        if(jsonobject.has_key('result')):
            result = jsonobject['result']
            if(result.has_key('tvshows')):
                tvshows = result['tvshows']
                tvshow = tvshows[0]
                
                json_response = self.executeJSONRPC('{"jsonrpc": "2.0", "method": "VideoLibrary.GetEpisodes", "params": {"tvshowid": %d, "properties": ["title", "playcount", "plot", "season", "episode", "showtitle", "file", "lastplayed", "rating", "resume", "art", "streamdetails", "firstaired", "runtime", "writer", "cast", "dateadded"], "sort": {"method": "episode"}}, "id": 1}' %tvshow['tvshowid'])
                jsonobject = json.loads(json_response.decode('utf-8','replace'))  
                episodes = None
                if(jsonobject.has_key('result')):
                    result = jsonobject['result']
                    if(result.has_key('episodes')):
                        episodes = result['episodes']
        return episodes
        
    def getKodiEpisodeByMbItem(self, MBitem):
        json_response = self.executeJSONRPC('{"jsonrpc": "2.0", "method": "VideoLibrary.GetTVShows", "params": { "filter": {"operator": "is", "field": "title", "value": "' + MBitem.get("SeriesName").encode('utf-8') + '"} }, "id": "libTvShows"}')
        jsonobject = json.loads(json_response.decode('utf-8','replace'))  
        episode = None
        if(jsonobject.has_key('result')):
            result = jsonobject['result']
            if(result.has_key('tvshows')):
                tvshows = result['tvshows']
                tvshow = tvshows[0]

                # find the episode by combination of season and episode
                json_response = self.executeJSONRPC('{"jsonrpc": "2.0", "method": "VideoLibrary.GetEpisodes", "params": {"tvshowid": %d, "properties": ["playcount","season", "resume", "episode"], "sort": {"method": "episode"}}, "id": 1}' %tvshow['tvshowid'])
                jsonobject = json.loads(json_response.decode('utf-8','replace'))  
                episodes = None
                if(jsonobject.has_key('result')):
                    result = jsonobject['result']
                    if(result.has_key('episodes')):
                        episodes = result['episodes']
                        
                        comparestring1 = str(MBitem.get("ParentIndexNumber")) + "-" + str(MBitem.get("IndexNumber"))
                        for item in episodes:
                            comparestring2 = str(item["season"]) + "-" + str(item["episode"])
                            if comparestring1 == comparestring2:
                                episode = item

        return episode

    
    def getCollections(self, type):
        #Build a list of the user views
        userid = DownloadUtils().getUserId()  
        addon = xbmcaddon.Addon(id='plugin.video.mb3sync')
        port = addon.getSetting('port')
        host = addon.getSetting('ipaddress')
        server = host + ":" + port
        
        viewsUrl = server + "/mediabrowser/Users/" + userid + "/Views?format=json&ImageTypeLimit=1"
        jsonData = DownloadUtils().downloadUrl(viewsUrl, suppress=True, popup=0 )
        
        if(jsonData != ""):
            views = json.loads(jsonData)
            views = views.get("Items")
            collections=[]
            for view in views:
                if(view.get("ChildCount") != 0):
                    Name =(view.get("Name")).encode('utf-8')
            
                total = str(view.get("ChildCount"))
                type = view.get("CollectionType")
                if type == None:
                    type = "None" # User may not have declared the type
                if type == type:
                    collections.append( {'title'      : Name,
                            'type'           : type,
                            'id'             : view.get("Id")})
        return collections
        
    def ShouldStop(self):
        if(xbmc.Player().isPlaying() or xbmc.abortRequested):
            return True
        else:
            return False

    def executeJSONRPC(self, command):
        print "ExecuteJSONRPC called!"
        print inspect.stack()[1][3]
        return xbmc.executeJSONRPC(command)
        
        
        <|MERGE_RESOLUTION|>--- conflicted
+++ resolved
@@ -257,12 +257,7 @@
                         userData=API().getUserData(item)
                         timeInfo = API().getTimeInfo(item)
                         if kodiItem != None:
-<<<<<<< HEAD
                             self.updateProperty(kodiItem,"playcount",int(userData.get("PlayCount")),"episode")
-=======
-                            if kodiItem['playcount'] != int(userData.get("PlayCount")):
-                                self.executeJSONRPC('{"jsonrpc": "2.0", "method": "VideoLibrary.SetMovieDetails", "params": { "movieid": %i, "playcount": %i}, "id": 1 }' %(kodiItem['movieid'], int(userData.get("PlayCount"))))
->>>>>>> 9f941ba9
                   
                             kodiresume = int(round(kodiItem['resume'].get("position")))
                             resume = int(round(float(timeInfo.get("ResumeTime"))))*60
@@ -303,12 +298,7 @@
                         timeInfo = API().getTimeInfo(episode)
                         if kodiItem != None:
                             if kodiItem['playcount'] != int(userData.get("PlayCount")):
-<<<<<<< HEAD
                                 self.updateProperty(kodiItem,"playcount",int(userData.get("PlayCount")),"episode")
-=======
-                                self.executeJSONRPC('{"jsonrpc": "2.0", "method": "VideoLibrary.SetEpisodeDetails", "params": { "episodeid": %i, "playcount": %i}, "id": 1 }' %(kodiItem['episodeid'], int(userData.get("PlayCount"))))
-                      
->>>>>>> 9f941ba9
                             kodiresume = int(round(kodiItem['resume'].get("position")))
                             resume = int(round(float(timeInfo.get("ResumeTime"))))*60
                             total = int(round(float(timeInfo.get("TotalTime"))))*60
@@ -505,14 +495,7 @@
         
         self.createSTRM(MBitem)
         self.createNFO(MBitem)
-<<<<<<< HEAD
-        
-=======
-        #update playcounts
-        if KodiItem['playcount'] != int(userData.get("PlayCount")):
-            self.executeJSONRPC('{"jsonrpc": "2.0", "method": "VideoLibrary.SetMovieDetails", "params": { "movieid": %i, "playcount": %i}, "id": 1 }' %(KodiItem['movieid'], int(userData.get("PlayCount"))))         
-    
->>>>>>> 9f941ba9
+        
     def updateTVShowToKodiLibrary( self, MBitem, KodiItem ):
         
         addon = xbmcaddon.Addon(id='plugin.video.mb3sync')
@@ -611,14 +594,6 @@
         
         self.createNFO(MBitem, tvshowId)
         self.createSTRM(MBitem, tvshowId)
-<<<<<<< HEAD
-=======
-        
-        #update playcounts
-        if KodiItem['playcount'] != int(userData.get("PlayCount")):
-            self.executeJSONRPC('{"jsonrpc": "2.0", "method": "VideoLibrary.SetEpisodeDetails", "params": { "episodeid": %i, "playcount": %i}, "id": 1 }' %(KodiItem['episodeid'], int(userData.get("PlayCount"))))         
-    
->>>>>>> 9f941ba9
     
     # adds or updates artwork to the given Kodi file in database
     def updateArtWork(self,KodiItem,artWorkName,artworkValue, fileType):
@@ -639,18 +614,12 @@
         if KodiItem['art'].has_key(artWorkName):
             curValue = urllib.unquote(KodiItem['art'][artWorkName]).decode('utf8')
             if not artworkValue in curValue:
-<<<<<<< HEAD
                 xbmc.sleep(sleepVal)
                 utils.logMsg("updating artwork..." + str(artworkValue) + " - " + str(curValue))
                 xbmc.executeJSONRPC(jsoncommand %(id, artWorkName, artworkValue))
         elif artworkValue != None:
             xbmc.sleep(sleepVal)
             xbmc.executeJSONRPC(jsoncommand %(id, artWorkName, artworkValue))
-=======
-                self.executeJSONRPC(jsoncommand %(id, artWorkName, artworkValue))
-        elif artworkValue != None:
-            self.executeJSONRPC(jsoncommand %(id, artWorkName, artworkValue))
->>>>>>> 9f941ba9
     
     # adds or updates the given property on the videofile in Kodi database
     def updateProperty(self,KodiItem,propertyName,propertyValue,fileType):
@@ -674,7 +643,6 @@
         if propertyValue != KodiItem[propertyName]:
             if propertyValue != None:
                 if type(propertyValue) is int:
-<<<<<<< HEAD
                     xbmc.sleep(sleepVal)
                     utils.logMsg("updating property..." + str(propertyName) + ": " + str(propertyValue))
                     xbmc.executeJSONRPC(jsoncommand_i %(id, propertyName, propertyValue))
@@ -682,11 +650,6 @@
                     xbmc.sleep(sleepVal)
                     utils.logMsg("updating property..." + str(propertyName) + ": " + str(propertyValue))
                     xbmc.executeJSONRPC(jsoncommand_s %(id, propertyName, propertyValue.encode('utf-8')))
-=======
-                    self.executeJSONRPC(jsoncommand_i %(id, propertyName, propertyValue))
-                else:
-                    self.executeJSONRPC(jsoncommand_s %(id, propertyName, propertyValue.encode('utf-8')))
->>>>>>> 9f941ba9
 
     # adds or updates the property-array on the videofile in Kodi database
     def updatePropertyArray(self,KodiItem,propertyName,propertyCollection,fileType):
@@ -713,13 +676,9 @@
                     json_array = json.dumps(propertyCollection)
             
             if pendingChanges:
-<<<<<<< HEAD
                 xbmc.sleep(sleepVal)
                 utils.logMsg("updating propertyarray..." + str(propertyName) + ": " + str(json_array))
                 xbmc.executeJSONRPC(jsoncommand %(id,propertyName,json_array))    
-=======
-                self.executeJSONRPC(jsoncommand %(id,propertyName,json_array))    
->>>>>>> 9f941ba9
     
     def CleanName(self, name):
         name = name.replace(":", "-")
