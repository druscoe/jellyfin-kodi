# -*- coding: utf-8 -*-

#################################################################################################

import logging
import urllib
import Queue
import threading

import xbmc
import xbmcvfs

import queries as QU
import queries_texture as QUTEX
from helper import settings
import requests

##################################################################################################

LOG = logging.getLogger("JELLYFIN." + __name__)

##################################################################################################


class Artwork(object):

    def __init__(self, cursor):

        self.cursor = cursor
        self.enable_cache = settings('enableTextureCache.bool')
        self.queue = Queue.Queue()
        self.threads = []
        self.kodi = {
            'username': settings('webServerUser'),
            'password': settings('webServerPass'),
            'host': "localhost",
            'port': settings('webServerPort')
        }

    def update(self, image_url, kodi_id, media, image):

        ''' Update artwork in the video database.
            Only cache artwork if it changed for the main backdrop, poster.
            Delete current entry before updating with the new one.
            Cache fanart and poster in Kodi texture cache.
        '''
        if not image_url or image == 'poster' and media in ('song', 'artist', 'album'):
            return

        cache = False

        try:
            self.cursor.execute(QU.get_art, (kodi_id, media, image,))
            url = self.cursor.fetchone()[0]
        except TypeError:

            cache = True
            LOG.debug("ADD to kodi_id %s art: %s", kodi_id, image_url)
            self.cursor.execute(QU.add_art, (kodi_id, media, image, image_url))
        else:
            if url != image_url:
                cache = True

                if image in ('fanart', 'poster'):
                    self.delete_cache(url)

                LOG.info("UPDATE to kodi_id %s art: %s", kodi_id, image_url)
                self.cursor.execute(QU.update_art, (image_url, kodi_id, media, image))

        if cache and image in ('fanart', 'poster'):
            self.cache(image_url)

    def add(self, artwork, *args):

        ''' Add all artworks.
        '''
        KODI = {
            'Primary': ['thumb', 'poster'],
            'Banner': "banner",
            'Logo': "clearlogo",
            'Art': "clearart",
            'Thumb': "landscape",
            'Disc': "discart",
            'Backdrop': "fanart"
        }

        for art in KODI:

            if art == 'Backdrop':
                self.cursor.execute(QU.get_backdrops, args + ("fanart%",))

                if len(self.cursor.fetchall()) > len(artwork['Backdrop']):
                    self.cursor.execute(QU.delete_backdrops, args + ("fanart_",))

                for index, backdrop in enumerate(artwork['Backdrop']):

                    if index:
                        self.update(*(backdrop,) + args + ("%s%s" % ("fanart", index),))
                    else:
                        self.update(*(backdrop,) + args + ("fanart",))

            elif art == 'Primary':
                for kodi_image in KODI['Primary']:
                    self.update(*(artwork['Primary'],) + args + (kodi_image,))

            elif artwork.get(art):
                self.update(*(artwork[art],) + args + (KODI[art],))

    def delete(self, *args):

        ''' Delete artwork from kodi database and remove cache for backdrop/posters.
        '''
        self.cursor.execute(QU.get_art_url, args)

        for row in self.cursor.fetchall():
            if row[1] in ('poster', 'fanart'):
                self.delete_cache(row[0])

    def cache(self, url):

        ''' Cache a single image to texture cache.
        '''
        if not url or not self.enable_cache:
            return

        url = self.double_urlencode(url)
        self.queue.put(url)
        self.add_worker()

    def double_urlencode(self, text):

        text = self.single_urlencode(text)
        text = self.single_urlencode(text)

        return text

    def single_urlencode(self, text):

        ''' urlencode needs a utf-string.
            return the result as unicode
        '''
        text = urllib.urlencode({'blahblahblah': text.encode('utf-8')})
        text = text[13:]

        return text.decode('utf-8')

    def add_worker(self):

        for thread in self.threads:
            if thread.is_done:
                self.threads.remove(thread)

        if self.queue.qsize() and len(self.threads) < 2:

            new_thread = GetArtworkWorker(self.kodi, self.queue)
            new_thread.start()
            LOG.info("-->[ q:artwork/%s ]", id(new_thread))
            self.threads.append(new_thread)

    def delete_cache(self, url):

        ''' Delete cached artwork.
        '''
        from database import Database

        with Database('texture') as texturedb:
            try:
                texturedb.cursor.execute(QUTEX.get_cache, (url,))
                cached = texturedb.cursor.fetchone()[0]
            except TypeError:
                LOG.debug("Could not find cached url: %s", url)
            else:
                thumbnails = xbmc.translatePath("special://thumbnails/%s" % cached).decode('utf-8')
                xbmcvfs.delete(thumbnails)
                texturedb.cursor.execute(QUTEX.delete_cache, (url,))
                LOG.info("DELETE cached %s", cached)


class GetArtworkWorker(threading.Thread):

    is_done = False

    def __init__(self, kodi, queue):

        self.kodi = kodi
        self.queue = queue
        threading.Thread.__init__(self)

    def run(self):

        ''' Prepare the request. Request removes the urlencode which is required in this case.
            Use a session allows to use a pool of connections.
        '''
        with requests.Session() as s:
            while True:
                try:
                    url = self.queue.get(timeout=2)
                except Queue.Empty:

                    self.is_done = True
                    LOG.info("--<[ q:artwork/%s ]", id(self))

                    return

                try:
                    req = requests.Request(method='HEAD',
                                           url="http://%s:%s/image/image://%s" % (self.kodi['host'], self.kodi['port'], url),
                                           auth=(self.kodi['username'], self.kodi['password']))
                    prep = req.prepare()
                    prep.url = "http://%s:%s/image/image://%s" % (self.kodi['host'], self.kodi['port'], url)
                    s.send(prep, timeout=(0.01, 0.01))
                    s.content  # release the connection
                except Exception as error:
                    LOG.exception(error)

                self.queue.task_done()

                if xbmc.Monitor().abortRequested():
<<<<<<< HEAD
                    break
=======
                    break


"""

# -*- coding: utf-8 -*-

#################################################################################################

import logging
import os
import urllib
from sqlite3 import OperationalError

import xbmc
import xbmcgui
import xbmcvfs
import requests

import resources.lib.image_cache_thread as image_cache_thread
from resources.lib.helper import translate, window, settings, JSONRPC
from resources.lib.database import Database
from __objs__ import QU

##################################################################################################

log = logging.getLogger("JELLYFIN."+__name__)

##################################################################################################


class Artwork(object):

    xbmc_host = 'localhost'
    xbmc_port = None
    xbmc_username = None
    xbmc_password = None

    image_cache_threads = []
    image_cache_limit = 0


    def __init__(self, server):

        self.server = server
        self.enable_texture_cache = settings('enableTextureCache') == "true"
        self.image_cache_limit = int(settings('imageCacheLimit')) * 5
        log.debug("image cache thread count: %s", self.image_cache_limit)

        if not self.xbmc_port and self.enable_texture_cache:
            self._set_webserver_details()


    def texture_cache_sync(self):
        # This method will sync all Kodi artwork to textures13.db
        # and cache them locally. This takes diskspace!
        if not dialog(type_="yesno",
                      heading="{jellyfin}",
                      line1=translate(33042)):
            return

        log.info("Doing Image Cache Sync")

        pdialog = xbmcgui.DialogProgress()
        pdialog.create(translate(29999), translate(33043))

        # ask to rest all existing or not
        if dialog(type_="yesno", heading="{jellyfin}", line1=translate(33044)):
            log.info("Resetting all cache data first")
            self.delete_cache()

        # Cache all entries in video DB
        self._cache_all_video_entries(pdialog)
        # Cache all entries in music DB
        self._cache_all_music_entries(pdialog)

        pdialog.update(100, "%s %s" % (translate(33046), len(self.image_cache_threads)))
        log.info("Waiting for all threads to exit")

        while len(self.image_cache_threads):
            for thread in self.image_cache_threads:
                if thread.is_finished:
                    self.image_cache_threads.remove(thread)
            pdialog.update(100, "%s %s" % (translate(33046), len(self.image_cache_threads)))
            log.info("Waiting for all threads to exit: %s", len(self.image_cache_threads))
            xbmc.sleep(500)

        pdialog.close()

    @classmethod
    def delete_cache(cls):
        # Remove all existing textures first
        path = xbmc.translatePath('special://thumbnails/').decode('utf-8')
        if xbmcvfs.exists(path):
            dirs, ignore_files = xbmcvfs.listdir(path)
            for directory in dirs:
                ignore_dirs, files = xbmcvfs.listdir(path + directory)
                for file_ in files:

                    if os.path.supports_unicode_filenames:
                        filename = os.path.join(path + directory.decode('utf-8'),
                                                file_.decode('utf-8'))
                    else:
                        filename = os.path.join(path.encode('utf-8') + directory, file_)

                    xbmcvfs.delete(filename)
                    log.debug("deleted: %s", filename)

        # remove all existing data from texture DB
        with DatabaseConn('texture') as cursor_texture:
            cursor_texture.execute('SELECT tbl_name FROM sqlite_master WHERE type="table"')
            rows = cursor_texture.fetchall()
            for row in rows:
                table_name = row[0]
                if table_name != "version":
                    cursor_texture.execute("DELETE FROM " + table_name)

    def _cache_all_video_entries(self, pdialog):

        with Database('video') as cursor_video:

            cursor_video.execute("SELECT url FROM art WHERE media_type != 'actor'") # dont include actors
            result = cursor_video.fetchall()
            total = len(result)
            log.info("Image cache sync about to process %s images", total)
            cursor_video.close()

            count = 0
            for url in result:

                if pdialog.iscanceled():
                    break

                percentage = int((float(count) / float(total))*100)
                message = "%s of %s (%s)" % (count, total, len(self.image_cache_threads))
                pdialog.update(percentage, "%s %s" % (translate(33045), message))
                self.cache_texture(url[0])
                count += 1

    def _cache_all_music_entries(self, pdialog):

        with Database('music') as cursor_music:

            cursor_music.execute("SELECT url FROM art")
            result = cursor_music.fetchall()
            total = len(result)

            log.info("Image cache sync about to process %s images", total)

            count = 0
            for url in result:

                if pdialog.iscanceled():
                    break

                percentage = int((float(count) / float(total))*100)
                message = "%s of %s" % (count, total)
                pdialog.update(percentage, "%s %s" % (translate(33045), message))
                self.cache_texture(url[0])
                count += 1

"""
>>>>>>> 19e72092
<|MERGE_RESOLUTION|>--- conflicted
+++ resolved
@@ -216,169 +216,4 @@
                 self.queue.task_done()
 
                 if xbmc.Monitor().abortRequested():
-<<<<<<< HEAD
-                    break
-=======
-                    break
-
-
-"""
-
-# -*- coding: utf-8 -*-
-
-#################################################################################################
-
-import logging
-import os
-import urllib
-from sqlite3 import OperationalError
-
-import xbmc
-import xbmcgui
-import xbmcvfs
-import requests
-
-import resources.lib.image_cache_thread as image_cache_thread
-from resources.lib.helper import translate, window, settings, JSONRPC
-from resources.lib.database import Database
-from __objs__ import QU
-
-##################################################################################################
-
-log = logging.getLogger("JELLYFIN."+__name__)
-
-##################################################################################################
-
-
-class Artwork(object):
-
-    xbmc_host = 'localhost'
-    xbmc_port = None
-    xbmc_username = None
-    xbmc_password = None
-
-    image_cache_threads = []
-    image_cache_limit = 0
-
-
-    def __init__(self, server):
-
-        self.server = server
-        self.enable_texture_cache = settings('enableTextureCache') == "true"
-        self.image_cache_limit = int(settings('imageCacheLimit')) * 5
-        log.debug("image cache thread count: %s", self.image_cache_limit)
-
-        if not self.xbmc_port and self.enable_texture_cache:
-            self._set_webserver_details()
-
-
-    def texture_cache_sync(self):
-        # This method will sync all Kodi artwork to textures13.db
-        # and cache them locally. This takes diskspace!
-        if not dialog(type_="yesno",
-                      heading="{jellyfin}",
-                      line1=translate(33042)):
-            return
-
-        log.info("Doing Image Cache Sync")
-
-        pdialog = xbmcgui.DialogProgress()
-        pdialog.create(translate(29999), translate(33043))
-
-        # ask to rest all existing or not
-        if dialog(type_="yesno", heading="{jellyfin}", line1=translate(33044)):
-            log.info("Resetting all cache data first")
-            self.delete_cache()
-
-        # Cache all entries in video DB
-        self._cache_all_video_entries(pdialog)
-        # Cache all entries in music DB
-        self._cache_all_music_entries(pdialog)
-
-        pdialog.update(100, "%s %s" % (translate(33046), len(self.image_cache_threads)))
-        log.info("Waiting for all threads to exit")
-
-        while len(self.image_cache_threads):
-            for thread in self.image_cache_threads:
-                if thread.is_finished:
-                    self.image_cache_threads.remove(thread)
-            pdialog.update(100, "%s %s" % (translate(33046), len(self.image_cache_threads)))
-            log.info("Waiting for all threads to exit: %s", len(self.image_cache_threads))
-            xbmc.sleep(500)
-
-        pdialog.close()
-
-    @classmethod
-    def delete_cache(cls):
-        # Remove all existing textures first
-        path = xbmc.translatePath('special://thumbnails/').decode('utf-8')
-        if xbmcvfs.exists(path):
-            dirs, ignore_files = xbmcvfs.listdir(path)
-            for directory in dirs:
-                ignore_dirs, files = xbmcvfs.listdir(path + directory)
-                for file_ in files:
-
-                    if os.path.supports_unicode_filenames:
-                        filename = os.path.join(path + directory.decode('utf-8'),
-                                                file_.decode('utf-8'))
-                    else:
-                        filename = os.path.join(path.encode('utf-8') + directory, file_)
-
-                    xbmcvfs.delete(filename)
-                    log.debug("deleted: %s", filename)
-
-        # remove all existing data from texture DB
-        with DatabaseConn('texture') as cursor_texture:
-            cursor_texture.execute('SELECT tbl_name FROM sqlite_master WHERE type="table"')
-            rows = cursor_texture.fetchall()
-            for row in rows:
-                table_name = row[0]
-                if table_name != "version":
-                    cursor_texture.execute("DELETE FROM " + table_name)
-
-    def _cache_all_video_entries(self, pdialog):
-
-        with Database('video') as cursor_video:
-
-            cursor_video.execute("SELECT url FROM art WHERE media_type != 'actor'") # dont include actors
-            result = cursor_video.fetchall()
-            total = len(result)
-            log.info("Image cache sync about to process %s images", total)
-            cursor_video.close()
-
-            count = 0
-            for url in result:
-
-                if pdialog.iscanceled():
-                    break
-
-                percentage = int((float(count) / float(total))*100)
-                message = "%s of %s (%s)" % (count, total, len(self.image_cache_threads))
-                pdialog.update(percentage, "%s %s" % (translate(33045), message))
-                self.cache_texture(url[0])
-                count += 1
-
-    def _cache_all_music_entries(self, pdialog):
-
-        with Database('music') as cursor_music:
-
-            cursor_music.execute("SELECT url FROM art")
-            result = cursor_music.fetchall()
-            total = len(result)
-
-            log.info("Image cache sync about to process %s images", total)
-
-            count = 0
-            for url in result:
-
-                if pdialog.iscanceled():
-                    break
-
-                percentage = int((float(count) / float(total))*100)
-                message = "%s of %s" % (count, total)
-                pdialog.update(percentage, "%s %s" % (translate(33045), message))
-                self.cache_texture(url[0])
-                count += 1
-
-"""
->>>>>>> 19e72092
+                    break